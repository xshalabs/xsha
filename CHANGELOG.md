--- conflicted
+++ resolved
@@ -4,8 +4,7 @@
 
 The format is based on [Keep a Changelog](https://keepachangelog.com/en/1.0.0/), and this project adheres to [Semantic Versioning](https://semver.org/spec/v2.0.0.html).
 
-<<<<<<< HEAD
-## v0.6.0 - 20250911
+## v0.7.0 - 20250911
 
 ### Added
 
@@ -14,13 +13,12 @@
 ### Fixed
 
 - Fixed git diff permission vulnerability
-=======
+
 ## v0.6.0 - 20250901
 
 ### Added
 
 - Added HTTP protocol support for Git repositories
->>>>>>> 4689fecd
 
 ## v0.5.0 - 20250826
 
